# -*- coding: utf-8 -*-
from __future__ import unicode_literals

import argparse
import base64
import collections
import json
import logging
import os
import os.path
import random
import string
import sys
from datetime import datetime, timedelta
<<<<<<< HEAD
from faker import Faker
import exrex
=======
>>>>>>> 9e1ed829
from functools import reduce
from hashlib import sha1, sha512
from importlib import import_module
from logging.handlers import RotatingFileHandler
from operator import and_, xor

import lxml.etree as etree
import saml2.xmldsig as ds
import yaml
from faker import Faker
from flask import (Flask, Response, abort, escape, redirect, render_template,
                   render_template_string, request, session, url_for)
from passlib.hash import sha512_crypt
from saml2 import (BINDING_HTTP_POST, BINDING_HTTP_REDIRECT, BINDING_URI,
                   NAMESPACE, time_util)
from saml2.assertion import Assertion, Policy, filter_on_demands
from saml2.attribute_converter import AttributeConverter, list_to_local
from saml2.authn_context import AuthnBroker, authn_context_class_ref
from saml2.config import Config as Saml2Config
from saml2.entity import UnknownBinding
from saml2.metadata import create_metadata_string
from saml2.request import AuthnRequest, LogoutRequest
from saml2.response import IncorrectlySigned
from saml2.s_utils import (OtherError, UnknownSystemEntity, UnravelError,
                           UnsupportedBinding, decode_base64_and_inflate,
                           do_ava, factory)
from saml2.saml import (NAME_FORMAT_BASIC, NAMEID_FORMAT_ENTITY,
                        NAMEID_FORMAT_TRANSIENT, XSI_TYPE, Attribute,
                        AttributeValue)
from saml2.samlp import STATUS_AUTHN_FAILED
from saml2.server import Server
from saml2.sigver import verify_redirect_signature

try:
    FileNotFoundError
except NameError:
    #py2
    FileNotFoundError = IOError

try:
    from saml2.sigver import get_xmlsec_binary
except ImportError:
    get_xmlsec_binary = None

if get_xmlsec_binary:
    xmlsec_path = get_xmlsec_binary(["/opt/local/bin"])
else:
    xmlsec_path = '/usr/bin/xmlsec1'

FAKER = Faker('it_IT')

ALLOWED_SIG_ALGS = [
    ds.SIG_RSA_SHA256,
    ds.SIG_RSA_SHA384,
    ds.SIG_RSA_SHA512,
    ds.SIG_RSA_RIPEMD160,
]

SIGN_ALG = ds.SIG_RSA_SHA512
DIGEST_ALG = ds.DIGEST_SHA512
TIMEDELTA = 2

COMPARISONS = ['exact', 'minimum', 'better', 'maximum']
SPID_LEVELS = [
    'https://www.spid.gov.it/SpidL1',
    'https://www.spid.gov.it/SpidL2',
    'https://www.spid.gov.it/SpidL3'
]

error_table = '''
<html>
    <head>
    </head>
    <body>
        <table border=1>
            <thead>
                <tr>
                    <th>Errore</th>
                    <th>Dettagli</th>
                </tr>
            </thead>
            <tbody>
                <tr>
                    <td>{{msg}}</td>
                    <td>{{extra}}</td>
                </tr>
            </tbody>
        </table>
    </body>
</html>
'''

spid_error_table = '''
<html>
    <head>
    <script src="https://code.jquery.com/jquery-3.3.1.js"></script>
    </head>
    <body>
        <div id="message">
            {% for line in lines %}
                <pre class="xml-line">{{line}}</pre>
            {% endfor %}
        </div>
        <table class="spid-error" border=1>
            <thead>
                <tr>
                    <th>Elemento</th>
                    <th>Dettagli errore</th>
                </tr>
            </thead>
            <tbody>
                {% for err in errors %}
                    <tr>
                        <td class="spid-error__elem" id="{{err.1}}">{{err.1}}</td>
                        <td>
                        <ul>
                            {% for name, msgs in err.2.items() %}
                                <li>{{name}}
                                    <ul>
                                    {% if msgs is mapping %}
                                        {% for type, msg in msgs.items() %}
                                            <li>{{msg|safe}}</li>
                                        {% endfor %}
                                    {% else %}
                                        <li>{{msgs}}</li>
                                    {% endif %}
                                    </ul>
                                </li>
                            {% endfor %}
                        </ul>
                        </td>
                    </tr>
                {% endfor %}
            </tbody>
        </table>

    <script type="text/javascript">
        $(document).ready(function(){
            $.each($('.spid-error__elem'), function(){
                var id = $(this).attr('id');
                var line = $('.xml-line:contains("<' + id + '")');
                var tag = line[0];
                $(tag).css('background-color', 'red');
            });
        });
    </script>
    </body>
</html>
'''

AUTH_FAILED_ATTEMPTS = 19
AUTH_WRONG_SPID_LEVEL = 20
AUTH_TIMEOUT = 21
AUTH_NO_CONSENT = 22
AUTH_BLOCKED_CREDENTIALS = 23

SPID_ERRORS = {
    AUTH_FAILED_ATTEMPTS: STATUS_AUTHN_FAILED,
    AUTH_WRONG_SPID_LEVEL : STATUS_AUTHN_FAILED,
    AUTH_TIMEOUT: STATUS_AUTHN_FAILED,
    AUTH_NO_CONSENT : STATUS_AUTHN_FAILED,
    AUTH_BLOCKED_CREDENTIALS: STATUS_AUTHN_FAILED
}


def get_spid_error(code):
    error_type = SPID_ERRORS.get(code)
    return error_type, 'ErrorCode nr{}'.format(code)


def ac_factory(path="", **kwargs):
    """Attribute Converter factory

    :param path: The path to a directory where the attribute maps are expected
        to reside.
    :return: A AttributeConverter instance
    """
    acs = []

    if path:
        if path not in sys.path:
            sys.path.insert(0, path)

        for fil in os.listdir(path):
            if fil.endswith(".py"):
                mod = import_module(fil[:-3])
                for key, item in mod.__dict__.items():
                    if key.startswith("__"):
                        continue
                    if isinstance(item,
                                  dict) and "to" in item and "fro" in item:
                        atco = SpidAttributeConverter(item["identifier"], kwargs.get('override_types', {}))
                        atco.from_dict(item)
                        acs.append(atco)
    else:
        from saml2 import attributemaps

        for typ in attributemaps.__all__:
            mod = import_module(".%s" % typ, "saml2.attributemaps")
            for key, item in mod.__dict__.items():
                if key.startswith("__"):
                    continue
                if isinstance(item, dict) and "to" in item and "fro" in item:
                    atco = SpidAttributeConverter(item["identifier"], kwargs.get('override_types', {}))
                    atco.from_dict(item)
                    acs.append(atco)

    return acs


class SpidAttributeConverter(AttributeConverter):

    def __init__(self, name_format="", special_cases={}):
        super(SpidAttributeConverter, self).__init__(name_format)
        self._special_cases = special_cases

    def to_(self, attrvals):
        """ Create a list of Attribute instances.

        :param attrvals: A dictionary of attributes and values
        :return: A list of Attribute instances
        """
        attributes = []
        for key, value in attrvals.items():
            name = self._to.get(key.lower())
            if name:
                typ = self._special_cases.get(name, '')
                attr_value = do_ava(value, typ)
                attributes.append(factory(Attribute,
                                          name=name,
                                          name_format=self.name_format,
                                          attribute_value=attr_value))
            else:
                attributes.append(factory(Attribute,
                                          name=key,
                                          attribute_value=do_ava(value)))

        return attributes


class SpidPolicy(Policy):

    def __init__(self, restrictions=None, index=None):
        super(SpidPolicy, self).__init__(restrictions=restrictions)
        self.index = index

    def restrict(self, ava, sp_entity_id, metadata=None):
        """ Identity attribute names are expected to be expressed in
        the local lingo (== friendlyName)

        :return: A filtered ava according to the IdPs/AAs rules and
            the list of required/optional attributes according to the SP.
            If the requirements can't be met an exception is raised.
        """
        if metadata:
            spec = metadata.attribute_requirement(sp_entity_id, index=self.index)
            if spec:
                return self.filter(ava, sp_entity_id, metadata,
                                   spec["required"], spec["optional"])

        return self.filter(ava, sp_entity_id, metadata, [], [])



class SpidAuthnRequest(AuthnRequest):
    def verify(self):
        # TODO: move here a bit of parsing flow
        return self


class SpidLogoutRequest(LogoutRequest):
    def verify(self):
        # TODO: move here a bit of parsing flow
        return self


class SpidServer(Server):
    def parse_authn_request(self, enc_request, binding=BINDING_HTTP_REDIRECT):
        """Parse a Authentication Request

        :param enc_request: The request in its transport format
        :param binding: Which binding that was used to transport the message
            to this entity.
        :return: A request instance
        """

        return self._parse_request(enc_request, SpidAuthnRequest,
                                   "single_sign_on_service", binding)

    def parse_logout_request(self, xmlstr, binding=BINDING_HTTP_REDIRECT):
        """ Deal with a LogoutRequest

        :param xmlstr: The response as a xml string
        :param binding: What type of binding this message came through.
        :return: None if the reply doesn't contain a valid SAML LogoutResponse,
            otherwise the reponse if the logout was successful and None if it
            was not.
        """

        return self._parse_request(xmlstr, SpidLogoutRequest,
                                   "single_logout_service", binding)


    @staticmethod
    def unravel(txt, binding, msgtype="response"):
        """
        Will unpack the received text. Depending on the context the original
            response may have been transformed before transmission.
        :param txt:
        :param binding:
        :param msgtype:
        :return:
        """
        if binding not in [BINDING_HTTP_REDIRECT, BINDING_HTTP_POST,
                            None]:
            raise UnknownBinding("Don't know how to handle '%s'" % binding)
        else:
            try:
                if binding == BINDING_HTTP_REDIRECT:
                    xmlstr = decode_base64_and_inflate(txt)
                elif binding == BINDING_HTTP_POST:
                    xmlstr = base64.b64decode(txt)
                else:
                    xmlstr = txt
            except Exception:
                raise UnravelError("Unravelling binding '%s' failed" % binding)
        return xmlstr


def check_utc_date(date):
    try:
        time_util.str_to_time(date)
    except Exception as e:
        return False
    return True
check_utc_date.error_msg = 'la data non è in formato UTC'


def str_to_time(val):
    try:
        return datetime.strptime(val, '%Y-%m-%dT%H:%M:%S.%fZ')
    except ValueError:
        try:
            return datetime.strptime(val, '%Y-%m-%dT%H:%M:%SZ')
        except ValueError:
            pass


def prettify_xml(msg):
    msg = etree.tostring(etree.XML(msg.encode('utf-8')), pretty_print=True, encoding='utf-8')
    return msg.decode('utf-8')


class Observer(object):

    def __init__(self, *args, **kwargs):
        self._pool = collections.OrderedDict()

    def attach(self, obj):
        self._pool[obj._name] = obj
        for _child in obj._children:
            self.attach(_child)

    def evaluate(self):
        _errors = []
        for elem, obj in self._pool.items():
            if obj._errors:
                _errors.append([elem, obj._tag, obj._errors])
        return _errors


class Attr(object):
    """
    Define an attribute for a SAML2 element
    """

    MANDATORY_ERROR = 'L\'attributo è obbligatorio'
    NO_WANT_ERROR = 'L\'attributo non è richiesto'
    DEFAULT_VALUE_ERROR = '{} è diverso dal valore di riferimento {}'
    DEFAULT_LIST_VALUE_ERROR = '{} non corrisponde a nessuno dei valori contenuti in {}'
    LIMITS_VALUE_ERROR = '{} non è compreso tra {} e {}'

    def __init__(self, name, absent=False, required=True, default=None, limits=None, func=None, val_converter=None, *args, **kwargs):
        """
        :param name: attribute name
        :param absent: flag to indicate if the attribute is not allowed (False by default)
        :param required: flag to indicate if the attribute is mandatory (True by default)
        :param default: default value (or list of values, to be compared with the provided value to the 'validate' method)
        :param limits: tuple containing lower limit and upper limit
        :param func: optional additional function to perform a validation on the value passed to 'validate' method
        :param val_converter: optional additional function to perform a conversion on the value passed to 'validate' method
        """
        self._name = name
        self._absent = absent
        self._required = required
        self._errors = {}
        self._default = default
        self._func = func
        self._limits = limits
        self._val_converter = val_converter

    def validate(self, value=None):
        """
        :param value: attribute value
        """
        if self._absent and value is not None:
            self._errors['no_want_error'] = self.NO_WANT_ERROR
        else:
            if self._required and value is None:
                self._errors['required_error'] = self.MANDATORY_ERROR
            if self._default is not None and value is not None:
                if isinstance(self._default, list) and value not in self._default:
                    self._errors['value_error'] = self.DEFAULT_LIST_VALUE_ERROR.format(value, self._default)
                elif isinstance(self._default, str) and self._default != value:
                    self._errors['value_error'] = self.DEFAULT_VALUE_ERROR.format(value, self._default)
            if self._limits is not None and value is not None:
                if self._val_converter:
                    value = self._val_converter(value)
                lower, upper = self._limits
                if value > upper or value < lower:
                    self._errors['limits_error'] = self.LIMITS_VALUE_ERROR.format(value, lower, upper)
            if self._func is not None and value is not None:
                if not self._func(value):
                    self._errors['validation_error'] = self._func.error_msg
        return {
            'value': value if not self._errors else None,
            'errors': self._errors
        }

    @property
    def real_name(self):
        if self._name == 'id':
            return 'ID'
        else:
            parsed_elements = []
            for el in self._name.split('_'):
                _new_element = el[0].upper() + el[1:]
                parsed_elements.append(_new_element)
            return ''.join(parsed_elements)


class MultiAttr(object):
    def __init__(self, *attrs):
        self._attrs = []
        for attr in attrs:
            self._attrs.append(attr)

    @property
    def real_name(self):
        return [attr.real_name for attr in self._attrs]


class And(MultiAttr):

    def validate(self, obj):
        _validations = {}
        _validations_secondary = {}
        _errors = {}
        _validation_matrix = []
        for attr in self._attrs:
            if isinstance(attr, MultiAttr):
                _vals, _err = attr.validate(obj)
                _validations_secondary.update(_vals)
                if not _err:
                    _validation_matrix.append(True)
                else:
                    _validation_matrix.append(False)
            else:
                _elem = getattr(obj, attr._name)
                _validations[attr.real_name] = attr.validate(_elem)
                if _elem is not None:
                    _validation_matrix.append(True)
                else:
                    _validation_matrix.append(False)
        if not all(_validation_matrix) and not reduce((lambda x,y: x or y), _validation_matrix):
            _errors['required_error'] = 'Tutti gli attributi o gruppi di attributi devono essere presenti: {}'.format(
                [a.real_name for a in self._attrs]
            )
        _validations.update(_validations_secondary)
        return _validations, _errors



class Or(MultiAttr):

    def validate(self, obj):
        _validations = {}
        _validations_secondary = {}
        _errors = {}
        _validation_matrix = []
        for attr in self._attrs:
            if isinstance(attr, MultiAttr):
                _vals, _err = attr.validate(obj)
                _validations_secondary.update(_vals)
                if not _err:
                    _validation_matrix.append(True)
                else:
                    _validation_matrix.append(False)
            else:
                _elem = getattr(obj, attr._name)
                _validations[attr.real_name] = attr.validate(_elem)
                if _elem is not None:
                    _validation_matrix.append(True)
                else:
                    _validation_matrix.append(False)
        if not reduce((lambda x,y: x ^ y), _validation_matrix):
            _errors['required_error'] = 'Uno e uno solo uno tra gli attributi o gruppi di attributi devono essere presenti: {}'.format(
                [a.real_name for a in self._attrs]
            )
        _validations.update(_validations_secondary)
        return _validations, _errors


class TimestampAttr(Attr):

    RANGE_TIME_ERROR = '{} non è compreso tra {} e {}'

    def validate(self, value=None):
        validation = super(TimestampAttr, self).validate(value)
        value = self._val_converter(value)
        now = datetime.utcnow()
        lower = now - timedelta(minutes=TIMEDELTA)
        upper = now + timedelta(minutes=TIMEDELTA)
        if value < lower or value > upper:
            validation['errors']['range_time_error'] = self.RANGE_TIME_ERROR.format(value, lower, upper)
        return validation



class Elem(object):
    """
    Define a SAML2 element
    """

    MANDATORY_ERROR = 'L\'elemento è obbligatorio'
    NO_WANT_ERROR = 'L\'elemento non è richiesto'

    def __init__(self, name, tag, absent=False, required=True, attributes=[], children=[], example='', *args, **kwargs):
        """
        :param name: element name
        :param tag: element 'namespace:tag_name'
        :param required: flag to indicate if the element is mandatory (True by default)
        :param attributes: list of Attr objects (element attributes)
        :param children: list of Elem objects (nested elements)
        :param example: string to explain how the missing element need to be implemented
        """
        self._name = name
        self._required = required
        self._absent = absent
        self._attributes = attributes
        self._children = children
        self._errors = {}
        self._tag = tag
        self._example = example

    def validate(self, data):
        """
        :param data: (nested) object returned by pysaml2
        """
        res = { 'attrs': {}, 'children': {}, 'errors': {} }
        if self._absent and data is not None:
            res['errors']['no_want_error'] = self.NO_WANT_ERROR
            self._errors.update(res['errors'])
        else:
            if self._required and data is None:
                # check if the element is required, if not provide and example
                _error_msg = self.MANDATORY_ERROR
                _example = '<br>Esempio:<br>'
                lines = self._example.splitlines()
                for line in lines:
                    _example = '{}<pre>{}</pre>'.format(_example, escape(line))
                _error_msg = '{} {}'.format(_error_msg, _example)
                res['errors']['required_error'] = _error_msg
                self._errors.update(res['errors'])
            if data:
                if isinstance(data, list):
                    # TODO: handle list elements in a clean way
                    data = data[0]
                for attribute in self._attributes:
                    if isinstance(attribute, MultiAttr):
                        _validations, _err = attribute.validate(data)
                        for k, v in _validations.items():
                            if v['errors']:
                                self._errors.update({k: v['errors']})
                        res['attrs'].update(_validations)
                        if _err:
                            res['errors']['multi_attribute_error'] = _err
                            self._errors.update(res['errors'])
                    else:
                        _validated_attributes = attribute.validate(getattr(data, attribute._name))
                        res['attrs'][attribute.real_name] = _validated_attributes
                        if _validated_attributes['errors']:
                            self._errors.update({attribute.real_name: _validated_attributes['errors']})
                for child in self._children:
                    res['children'][child._name] = child.validate(getattr(data, child._name))
        return res


class SpidParser(object):
    """
    Parser for spid messages
    """

    def __init__(self, *args, **kwargs):
        self.schema = None

    def get_schema(self, action, binding, **kwargs):
        """
        :param binding:
        """
        _schema = None
        receivers = kwargs.get('receivers')
        if action == 'login':
            required_signature = False
            if binding == BINDING_HTTP_POST:
                required_signature = True
            elif binding == BINDING_HTTP_REDIRECT:
                required_signature = False
            attribute_consuming_service_indexes = kwargs.get('attribute_consuming_service_indexes')
            assertion_consumer_service_indexes = kwargs.get('assertion_consumer_service_indexes')
            _schema = Elem(
                name='auth_request',
                tag='samlp:AuthnRequest',
                attributes=[
                    Attr('id'),
                    Attr('version', default='2.0'),
                    TimestampAttr('issue_instant', func=check_utc_date, val_converter=str_to_time),
                    Attr('destination', default=receivers),
                    Attr('force_authn', required=False),
                    Attr('attribute_consuming_service_index', default=attribute_consuming_service_indexes, required=False),
                    Or(
                        Attr('assertion_consumer_service_index', default=assertion_consumer_service_indexes, required=False),
                        And(
                            Attr('assertion_consumer_service_url', required=False),
                            Attr('protocol_binding', default=BINDING_HTTP_POST, required=False)
                        )
                    )
                ],
                children=[
                    Elem(
                        'subject',
                        tag='saml:Subject',
                        required=False,
                        attributes=[
                            Attr('format', default=NAMEID_FORMAT_ENTITY),
                            Attr('name_qualifier')
                        ]
                    ),
                    Elem(
                        'issuer',
                        tag='saml:Issuer',
                        example='''
                            <saml:Issuer
                                NameQualifier="http://spid.serviceprovider.it"
                                Format="{}">
                                spid-sp
                            </saml:Issuer>
                        '''.format(NAMEID_FORMAT_ENTITY),
                        attributes=[
                            Attr('format', default=NAMEID_FORMAT_ENTITY),
                            Attr('name_qualifier')
                        ],
                    ),
                    Elem(
                        'name_id_policy',
                        tag='samlp:NameIDPolicy',
                        attributes=[
                            Attr('allow_create', absent=True, required=False),
                            Attr('format', default=NAMEID_FORMAT_TRANSIENT)
                        ]
                    ),
                    Elem(
                        'conditions',
                        tag='saml:Conditions',
                        required=False,
                        attributes=[
                            Attr('not_before', func=check_utc_date),
                            Attr('not_on_or_after', func=check_utc_date)
                        ]
                    ),
                    Elem(
                        'requested_authn_context',
                        tag='saml:AuthnContext',
                        attributes=[
                            Attr('comparison', default=COMPARISONS),
                        ],
                        children=[
                            Elem(
                                'authn_context_class_ref',
                                tag='saml:AuthnContextClassRef',
                                attributes=[
                                    Attr('text', default=SPID_LEVELS)
                                ]
                            )
                        ]
                    ),
                    Elem(
                        'signature',
                        tag='ds:Signature',
                        required=required_signature,
                    ),
                    Elem(
                        'scoping',
                        tag='saml2p:Scoping',
                        required=False,
                        attributes=[
                            Attr('proxy_count', default=[0])
                        ]
                    ),
                ]
            )
        elif action == 'logout':
            _schema = Elem(
                name='logout_request',
                tag='samlp:LogoutRequest',
                attributes=[
                    Attr('id'),
                    Attr('version', default='2.0'),
                    Attr('issue_instant', func=check_utc_date),
                    Attr('destination', default=receivers),
                ],
                children=[
                    Elem(
                        'issuer',
                        tag='saml:Issuer',
                        example='''
                            <saml:Issuer
                                NameQualifier="http://spid.serviceprovider.it"
                                Format="{}">
                                spid-sp
                            </saml:Issuer>
                        '''.format(NAMEID_FORMAT_ENTITY),
                        attributes=[
                            Attr('format', default=NAMEID_FORMAT_ENTITY),
                            Attr('name_qualifier')
                        ],
                    ),
                    Elem(
                        'name_id',
                        tag='saml:NameID',
                        attributes=[
                            Attr('name_qualifier'),
                            Attr('format', default=NAMEID_FORMAT_TRANSIENT)
                        ]
                    ),
                    Elem(
                        'session_index',
                        tag='samlp:SessionIndex',
                    ),
                ]
            )
        return _schema

    def parse(self, obj, action, binding, schema=None, **kwargs):
        """
        :param obj: pysaml2 object
        :param binding:
        :param schema: custom schema (None by default)
        """
        _schema = self.get_schema(action, binding, **kwargs) if schema is None else schema
        self.observer = Observer()
        self.observer.attach(_schema)
        validated = _schema.validate(obj)
        errors = self.observer.evaluate()
        return validated, errors


class BadConfiguration(Exception):
    pass


class AbstractUserManager(object):
    """
    Base User manager class to handling user objects
    """
    def __init__(self, config):
        self._config = config
    
    def get(self, uid, pwd, sp_id):
        raise NotImplementedError

    def add(self, uid, pwd, sp_id, extra={}):
        raise NotImplementedError


class JsonUserManager(AbstractUserManager):
    """
    User manager class to handling json user objects
    """
    @property
    def _filename(self):
        return self._config.get('users_file', 'conf/users.json')
    
    def _load(self):
        try:
            with open(self._filename, 'r') as fp:
                self.users = json.loads(fp.read())
        except FileNotFoundError:
            self.users = {}
            for idx, _ in enumerate(range(10)):
                _is_even = (idx % 2 == 0)
                self.users[FAKER.user_name() if idx > 0 else 'test'] = {
                    'attrs': {
                        'spidCode': FAKER.uuid4(),
                        'name': FAKER.first_name_male() if _is_even else FAKER.first_name_female(),
                        'familyName': FAKER.last_name_male() if _is_even else FAKER.last_name_female(),
                        'gender': 'M' if _is_even else 'F',
                        'dateOfBirth': FAKER.date(),
                        'companyName': FAKER.company(),
                        'registeredOffice': FAKER.address(),
                        'fiscalNumber': exrex.getone('[A-Z]{6}\d{2}[A-Z]\d{2}[A-Z]\d{3}[A-Z]'),
                        'email': FAKER.email()
                    },
                    'pwd': 'test',
                    'sp': None
                }
            self._save()

    def _save(self):
        with open(self._filename, 'w') as fp:
            json.dump(self.users, fp, indent=4)

    def __init__(self, *args, **kwargs):
        super(JsonUserManager, self).__init__(*args, **kwargs)
        self._load()

    def get(self, uid, pwd, sp_id):
        for user, _attrs in self.users.items():
            if pwd == _attrs['pwd'] and user == uid:
                if _attrs['sp'] is not None and _attrs['sp'] != sp_id:
                    return None, None
                return user, self.users[user]
        return None, None

    def add(self, uid, pwd, sp_id=None, extra={}):
        if uid not in self.users:
            self.users[uid] = {
                'pwd': pwd,
                'sp': sp_id,
                'attrs': extra
            }
        self._save()

    def all(self):
        return self.users


class IdpServer(object):

    ticket = {}
    responses = {}
    challenges = {}
    _binding_mapping = {
        'http-redirect': BINDING_HTTP_REDIRECT,
        'http-post': BINDING_HTTP_POST
    }
    _endpoint_types = ['single_sign_on_service', 'single_logout_service']
    _spid_levels = SPID_LEVELS
    _spid_attributes = {
        'primary': {
            'spidCode' : 'xs:string',
            'name': 'xs:string',
            'familyName': 'xs:string',
            'placeOfBirth': 'xs:string',
            'countryOfBirth': 'xs:string',
            'dateOfBirth': 'xs:date',
            'gender': 'xs:string',
            'companyName': 'xs:string',
            'registeredOffice': 'xs:string',
            'fiscalNumber': 'xs:string',
            'ivaCode': 'xs:string',
            'idCard': 'xs:string',
        },
        'secondary': {
            'mobilePhone': 'xs:string',
            'email': 'xs:string',
            'address': 'xs:string',
            'expirationDate': 'xs:date',
            'digitalAddress': 'xs:string' # PEC
        }
    }
    CHALLENGES_TIMEOUT = 30 # seconds
    SAML_VERSION = '2.0'

    def __init__(self, app, config, *args, **kwargs):
        """
        :param app: Flask instance
        :param config: dictionary containing the configuration
        :param args:
        :param kwargs:
        """
        # bind Flask app
        self.app = app
        self.user_manager = JsonUserManager(config=config)
        # setup
        self._config = config
        self.app.secret_key = 'sosecret'
        handler = RotatingFileHandler('spid.log', maxBytes=500000, backupCount=1)
        self.app.logger.addHandler(handler)
        self._prepare_server()
        self.spid_parser = SpidParser()

    @property
    def _mode(self):
        return 'https' if self._config.get('https', False) else 'http'

    def _idp_config(self):
        """
        Process pysaml2 configuration
        """
        key_file_path = self._config.get('key_file')
        cert_file_path = self._config.get('cert_file')
        metadata = self._config.get('metadata')
        metadata = metadata if metadata else []
        if metadata:
            for typ in ['local', 'remote']:
                if metadata.get(typ) is None:
                    metadata[typ] = []
        existing_key = os.path.isfile(key_file_path) if key_file_path else None
        existing_cert = os.path.isfile(cert_file_path) if cert_file_path else None
        if not existing_key:
            raise BadConfiguration('Chiave privata dell\'IdP di test non trovata: {} non trovato'.format(key_file_path))
        if not existing_cert:
            raise BadConfiguration('Certificato dell\'IdP di test non trovato: {} non trovato'.format(cert_file_path))
        self.entity_id = self._config.get('hostname')
        if not self.entity_id:
            self.entity_id = self._config.get('host')
        self.entity_id = '{}://{}'.format(self._mode, self.entity_id)
        port = self._config.get('port')
        if port:
            self.entity_id = '{}:{}'.format(self.entity_id, port)
        idp_conf = {
            'entityid': self.entity_id,
            'description': 'Spid Test IdP',
            'service': {
                'idp': {
                    'name': 'Spid Testenv',
                    'endpoints': {
                        'single_sign_on_service': [
                        ],
                        'single_logout_service': [
                        ],
                    },
                    'policy': {
                        'default': {
                            'name_form': NAME_FORMAT_BASIC,
                        },
                    },
                    'name_id_format': [
                        NAMEID_FORMAT_TRANSIENT,
                    ]
                },
            },
            'debug': 1,
            'key_file': self._config.get('key_file'),
            'cert_file': self._config.get('cert_file'),
            'metadata': metadata,
            'logger': {
                'rotating': {
                    'filename': 'idp.log',
                    'maxBytes': 500000,
                    'backupCount': 1,
                },
                'loglevel': 'debug',
            }
        }
        # setup services url
        for _service_type in self._endpoint_types:
            endpoint = self._config['endpoints'][_service_type]
            idp_conf['service']['idp']['endpoints'][_service_type].append(
                ('{}{}'.format(self.entity_id, endpoint), BINDING_HTTP_REDIRECT)
            )
            idp_conf['service']['idp']['endpoints'][_service_type].append(
                ('{}{}'.format(self.entity_id, endpoint), BINDING_HTTP_POST)
            )
        return idp_conf

    def _setup_app_routes(self):
        """
        Setup Flask routes
        """
        # Setup SSO and SLO endpoints
        endpoints = self._config.get('endpoints')
        if endpoints:
            for ep_type in self._endpoint_types:
                _url = endpoints.get(ep_type)
                if _url:
                    if not _url.startswith('/'):
                        raise BadConfiguration('Errore nella configurazione delle url, i path devono essere relativi ed iniziare con "/" (slash) - url {}'.format(_url)
                    )
                    for _binding in self._binding_mapping.keys():
                        self.app.add_url_rule(_url, ep_type, getattr(self, ep_type), methods=['GET', 'POST'])
        self.app.add_url_rule('/', 'index', self.index, methods=['GET'])
        self.app.add_url_rule('/login', 'login', self.login, methods=['POST', 'GET',])
        # Endpoint for user add action
        self.app.add_url_rule('/users', 'users', self.users, methods=['GET', 'POST',])
        self.app.add_url_rule('/continue-response', 'continue_response', self.continue_response, methods=['POST',])
        self.app.add_url_rule('/metadata', 'metadata', self.metadata, methods=['POST', 'GET'])

    def _prepare_server(self):
        """
        Setup server
        """
        self.idp_config = Saml2Config()
        self.BASE = '{}://{}:{}'.format(self._mode, self._config.get('host'), self._config.get('port'))
        if 'entityid' not in self._config:
            # as fallback for entityid use host:port string
            self._config['entityid'] = self.BASE
        self.idp_config.load(cnf=self._idp_config())
        setattr(
            self.idp_config,
            'attribute_converters',
            ac_factory(
                'attributemaps',
                **{'override_types': self._all_attributes}
            )
        )
        self.server = SpidServer(config=self.idp_config)
        self._setup_app_routes()
        # setup custom methods in order to
        # prepare the login form and verify the challenge (optional)
        # for every spid level (1-2-3)
        self.authn_broker = AuthnBroker()
        for index, _level in enumerate(self._spid_levels):
            self.authn_broker.add(
                authn_context_class_ref(_level),
                getattr(self, '_verify_spid_{}'.format(index + 1))
            )

    def _verify_spid_1(self, verify=False, **kwargs):
        self.app.logger.debug('spid level 1 - verifica ({})'.format(verify))
        return self._verify_spid(1, verify, **kwargs)

    def _verify_spid_2(self, verify=False, **kwargs):
        self.app.logger.debug('spid level 2 - verifica ({})'.format(verify))
        return self._verify_spid(2, verify, **kwargs)

    def _verify_spid_3(self, verify=False, **kwargs):
        self.app.logger.debug('spid level 3 - verifica ({})'.format(verify))
        return self._verify_spid(3, verify, **kwargs)

    def _verify_spid(self, level=1, verify=False, **kwargs):
        """
        :param level: integer, SPID level
        :param verify: boolean, if True verify spid extra challenge (otp etc.), if False prepare the challenge
        :param kwargs: dictionary, extra arguments
        """
        if verify:
            # Verify the challenge
            if level == 2:
                # spid level 2
                otp = kwargs.get('data').get('otp')
                key = kwargs.get('key')
                if key and key not in self.challenges or not otp:
                    return False
                total_seconds = (datetime.now() - self.challenges[key][1]).total_seconds()
                # Check that opt value is equal and not expired
                if self.challenges[key][0] != otp or total_seconds > self.CHALLENGES_TIMEOUT:
                    del self.challenges[key]
                    return False
            return True
        else:
            # Prepare the challenge
            if level == 2:
                # spid level 2
                # very simple otp implementation, while opt is a random 6 digits string
                # with a lifetime setup in the server instance
                key = kwargs.get('key')
                otp = ''.join(random.choice(string.digits) for _ in range(6))
                self.challenges[key] = [otp, datetime.now()]
                extra_challenge = '<span>Otp ({})</span><input type="text" name="otp" />'.format(otp)
            else:
                extra_challenge = ''
            return extra_challenge

    def unpack_args(self, elems):
        """
        Unpack arguments from request
        """
        return dict([(k, v) for k, v in elems.items()])

    def _raise_error(self, msg, extra=None):
        """
        Raise some error using 'abort' function from Flask

        :param msg: string for error type
        :param extra: optional string for error details
        """

        abort(
            Response(
               render_template(
                    "error.html",
                    **{'msg': msg, 'extra': extra or ""}
                ),
                200
            )
        )

    def _check_spid_restrictions(self, msg, action, binding, **kwargs):
        parsed_msg, errors = self.spid_parser.parse(msg.message, action, binding, **kwargs)
        self.app.logger.debug('parsed authn_request: {}'.format(parsed_msg))
        return parsed_msg, errors

    def _store_request(self, authnreq):
        """
        Store authnrequest in a dictionary

        :param authnreq: authentication request string
        """
        self.app.logger.debug('store_request: {}'.format(authnreq))
        key = sha1(authnreq.xmlstr).hexdigest()
        # store the AuthnRequest
        self.ticket[key] = authnreq
        return key

    def _handle_errors(self, errors, xmlstr):
        _escaped_xml = escape(prettify_xml(xmlstr.decode()))
        rendered_error_response = render_template_string(
            spid_error_table,
            **{
                'lines': _escaped_xml.splitlines(),
                'errors': errors
                }
            )
        return rendered_error_response

    def _verify_redirect(self, saml_msg, issuer_name):
        """
        Verify Http-Redirect signature

        :param saml_msg: request parameters
        :param issuer_name: issuer name (Service Provider)
        """
        if "SigAlg" in saml_msg and "Signature" in saml_msg:
            # Signed request
            self.app.logger.debug('Messaggio SAML firmato.')
            _sig_alg = saml_msg['SigAlg']
            if _sig_alg not in ALLOWED_SIG_ALGS:
                self._raise_error('L\'Algoritmo {} non è supportato.'.format(_sig_alg))
            try:
                _certs = self.server.metadata.certs(
                    issuer_name,
                    "any",
                    "signing"
                )
            except KeyError:
                self._raise_error('entity ID {} non registrato, impossibile ricavare un certificato valido.'.format(issuer_name))
            verified_ok = False
            for cert in _certs:
                self.app.logger.debug(
                    'security backend: {}'.format(self.server.sec.sec_backend.__class__.__name__)
                )
                # Check signature
                if verify_redirect_signature(saml_msg, self.server.sec.sec_backend,
                                                cert):
                    verified_ok = True
                    break
            if not verified_ok:
                self._raise_error('Verifica della firma del messaggio fallita.')
        else:
            self._raise_error('Messaggio SAML non firmato.')

    def _parse_message(self, action='login'):
        """
        Parse an AuthnRequest or a LogoutRequest using pysaml2 API

        :param saml_msg: request parameters
        :param method: request method
        :param action: type of request
        """
        method = request.method

        if method == 'GET':
            _binding = BINDING_HTTP_REDIRECT
            saml_msg = self.unpack_args(request.args)
        elif method == 'POST':
            _binding = BINDING_HTTP_POST
            saml_msg = self.unpack_args(request.form)
        else:
            self._raise_error('I metodi consentiti sono GET (Http-Redirect) o POST (Http-Post)')
        if 'SAMLRequest' not in saml_msg:
            self._raise_error('Parametro SAMLRequest assente.')
        if action == 'login':
            _func = 'parse_authn_request'
        elif action == 'logout':
            _func = 'parse_logout_request'
        try:
            req_info = getattr(self.server, _func)(saml_msg['SAMLRequest'], _binding)
        except IncorrectlySigned as err:
            self.app.logger.debug(str(err))
            self._raise_error('Messaggio corrotto o non firmato correttamente.')
        return req_info, _binding

    def single_sign_on_service(self):
        """
        Process Http-Redirect or Http-POST request

        :param request: Flask request object
        """
        # Unpack parameters
        saml_msg = self.unpack_args(request.args)
        try:
            req_info, binding = self._parse_message(action='login')
            authn_req = req_info.message
            self.app.logger.debug('AuthnRequest: \n{}'.format(prettify_xml(str(authn_req))))
            extra = {}
            sp_id = authn_req.issuer.text
            issuer_name = authn_req.issuer.text
            # TODO: refactor a bit fetching this kind of data from pysaml2
            atcss = []
            for k, _md in self.server.metadata.items():
                if k == sp_id:
                    _srvs = _md.get('spsso_descriptor', [])
                    for _srv in _srvs:
                        for _acs in _srv.get('attribute_consuming_service', []):
                            atcss.append(_acs)
            try:
                ascss = self.server.metadata.assertion_consumer_service(sp_id)
            except UnknownSystemEntity as err:
                ascss = []
            except UnsupportedBinding as err:
                ascss = []
            atcss_indexes = [str(el.get('index')) for el in atcss]
            ascss_indexes = [str(el.get('index')) for el in ascss]
            extra['attribute_consuming_service_indexes'] = atcss_indexes
            extra['assertion_consumer_service_indexes'] = ascss_indexes
            extra['receivers'] = req_info.receiver_addrs
            _, errors = self._check_spid_restrictions(req_info, 'login', binding, **extra)
        except UnknownBinding as err:
            self.app.logger.debug(str(err))
            self._raise_error('Binding non supportato. Formati supportati ({}, {})'.format(BINDING_HTTP_POST, BINDING_HTTP_REDIRECT))
        except UnknownSystemEntity as err:
            self.app.logger.debug(str(err))
            self._raise_error('entity ID {} non registrato.'.format(issuer_name))
        except IncorrectlySigned as err:
            self.app.logger.debug(str(err))
            self._raise_error('Messaggio corrotto o non firmato correttamente.'.format(issuer_name))

        if errors:
            return self._handle_errors(errors, req_info.xmlstr)

        if not req_info:
            self._raise_error('Processo di parsing del messaggio fallito.')

        # Check if it is signed
        if binding == BINDING_HTTP_REDIRECT:
            self._verify_redirect(saml_msg, issuer_name)
        # Perform login
        key = self._store_request(req_info)
        relay_state = saml_msg.get('RelayState', '')
        session['request_key'] = key
        session['relay_state'] = relay_state
        return redirect(url_for('login'))

    @property
    def _spid_main_fields(self):
        """
        Returns a list of spid main attributes
        """
        return self._spid_attributes['primary'].keys()

    @property
    def _spid_secondary_fields(self):
        """
        Returns a list of spid secondary attributes
        """
        return self._spid_attributes['secondary'].keys()

    @property
    def _all_attributes(self):
        _dct = self._spid_attributes['primary'].copy()
        _dct.update(self._spid_attributes['secondary'])
        return _dct

    def users(self):
        """
        Add user endpoint
        """
        spid_main_fields = self._spid_main_fields
        spid_secondary_fields = self._spid_secondary_fields
        rendered_form = render_template(
            "users.html",
            **{
                'action': '/users',
                'primary_attributes': spid_main_fields,
                'secondary_attributes': spid_secondary_fields,
                'users': self.user_manager.all(),
                'sp_list': self.server.metadata.service_providers()
            }
        )
        if request.method == 'GET':
            return rendered_form, 200
        elif request.method == 'POST':
            username = request.form.get('username')
            password = request.form.get('password')
            sp = request.form.get('service_provider')
            if not username or not password:
                abort(400)
            extra = {}
            for spid_field in spid_main_fields:
                spid_value = request.form.get(spid_field)
                if spid_value:
                    extra[spid_field] = spid_value
            for spid_field in spid_secondary_fields:
                spid_value = request.form.get(spid_field)
                if spid_value:
                    extra[spid_field] = spid_value
            self.user_manager.add(username, password, sp, extra)
        return 'Added a new user', 200

    def index(self):
        rendered_form = render_template(
            "home.html",
            **{
                'sp_list': [{"name": sp, "spId": sp} for sp in self.server.metadata.service_providers()],
            }
        )
        return rendered_form, 200

    def get_destination(self, req, sp_id):
        destination = None
        if req.message.assertion_consumer_service_index is not None:
            acss = self.server.metadata.assertion_consumer_service(sp_id, req.message.protocol_binding)
            for acs in acss:
                if acs.get('index') == req.message.assertion_consumer_service_index:
                    destination = acs.get('location')
                    break
            self.app.logger.debug('AssertionConsumerServiceIndex Location: {}'.format(destination))
        if destination is None:
            destination = req.message.assertion_consumer_service_url
            self.app.logger.debug('AssertionConsumerServiceURL: {}'.format(destination))
        return destination

    def login(self):
        """
        Login endpoint (verify user credentials)
        """
        key = session['request_key'] if 'request_key' in session else None
        relay_state = session['relay_state'] if 'relay_state' in session else ''
        self.app.logger.debug('Request key: {}'.format(key))
        if key and key in self.ticket:
            authn_request = self.ticket[key]
            sp_id = authn_request.message.issuer.text
            destination = self.get_destination(authn_request, sp_id)
            spid_level = authn_request.message.requested_authn_context.authn_context_class_ref[0].text
            authn_info = self.authn_broker.pick(authn_request.message.requested_authn_context)
            callback, reference = authn_info[0]
            if request.method == 'GET':
                # inject extra data in form login based on spid level
                extra_challenge = callback(**{'key': key})
                rendered_form = render_template(
                    'login.html',
                    **{
                        'action': url_for('login'),
                        'request_key': key,
                        'relay_state': relay_state,
                        'extra_challenge': extra_challenge
                    }
                )
                return rendered_form, 200

            if 'confirm' in request.form:
                # verify optional challenge based on spid level
                verified = callback(verify=True, **{'key': key, 'data': request.form})
                if verified:
                    # verify user credentials
                    user_id, user = self.user_manager.get(
                        request.form['username'],
                        request.form['password'],
                        sp_id
                    )
                    if user_id is not None:
                        # setup response
                        identity = user['attrs'].copy()
                        AUTHN = {
                            "class_ref": spid_level,
                            "authn_auth": spid_level
                        }
                        self.app.logger.debug('Unfiltered data: {}'.format(identity))
                        attribute_consuming_service_index = authn_request.message.attribute_consuming_service_index
                        self.app.logger.debug('attribute_consuming_service_index: {}'.format(attribute_consuming_service_index))
                        if attribute_consuming_service_index:
                            attrs = self.server.wants(sp_id, attribute_consuming_service_index)
                            required = [Attribute(name=el.get('name'), friendly_name=None, name_format=NAME_FORMAT_BASIC) for el in attrs.get('required')]
                            optional = [Attribute(name=el.get('name'), friendly_name=None, name_format=NAME_FORMAT_BASIC) for el in attrs.get('optional')]
                            acs = ac_factory(
                                './attributemaps',
                                **{'override_types': self._all_attributes}
                            )
                            rava = list_to_local(acs, required)
                            oava = list_to_local(acs, optional)
                        else:
                            rava = {}
                            oava = {}
                        self.app.logger.debug('Required attributes: {}'.format(rava))
                        self.app.logger.debug('Optional attributes: {}'.format(oava))
                        identity = filter_on_demands(identity, rava, oava)
                        self.app.logger.debug('Filtered data: {}'.format(identity))
                        _data = dict(
                            identity=identity, userid=user_id,
                            in_response_to=authn_request.message.id,
                            destination=destination,
                            sp_entity_id=sp_id,
                            authn=AUTHN, issuer=self.server.config.entityid,
                            sign_alg=SIGN_ALG,
                            digest_alg=DIGEST_ALG,
                            sign_assertion=True,
                            release_policy=SpidPolicy(
                                restrictions={
                                    'default': {
                                        'name_form': NAME_FORMAT_BASIC,
                                    }
                                },
                                index=attribute_consuming_service_index
                            )
                        )
                        response = self.server.create_authn_response(
                            **_data
                        )
                        self.app.logger.debug('Response: \n{}'.format(response))
                        http_args = self.server.apply_binding(
                            BINDING_HTTP_POST,
                            response,
                            destination,
                            response=True,
                            sign=True,
                            relay_state=relay_state
                        )
                        # Setup confirmation page data
                        self.responses[key] = http_args['data']
                        rendered_response = render_template(
                            'confirm.html',
                            **{
                                'destination_service': sp_id,
                                'lines':  escape(prettify_xml(response)).splitlines(),
                                'attrs': identity.keys(),
                                'action': '/continue-response',
                                'request_key': key
                            }
                        )
                        return rendered_response, 200
            elif 'delete' in request.form:
                error_response = self.server.create_error_response(
                    in_response_to=authn_request.message.id,
                    destination=destination,
                    info=get_spid_error(AUTH_NO_CONSENT)
                )
                self.app.logger.debug('Error response: \n{}'.format(prettify_xml(str(error_response))))
                http_args = self.server.apply_binding(
                    BINDING_HTTP_POST,
                    error_response,
                    destination,
                    response=True,
                    sign=True,
                    relay_state=relay_state
                )
                del self.ticket[key]
                return http_args['data'], 200
        return render_template('403.html'), 403

    def continue_response(self):
        key = request.form['request_key']
        if key and key in self.responses and key in self.responses:
            _response = self.responses.pop(key)
            auth_req = self.ticket.pop(key)
            if 'confirm' in request.form:
                return _response, 200
            elif 'delete' in request.form:
                destination = self.get_destination(auth_req, auth_req.message.issuer.text)
                error_response = self.server.create_error_response(
                    in_response_to=auth_req.message.id,
                    destination=destination,
                    info=get_spid_error(AUTH_NO_CONSENT)
                )
                self.app.logger.debug('Error response: \n{}'.format(prettify_xml(str(error_response))))
                http_args = self.server.apply_binding(
                    BINDING_HTTP_POST,
                    error_response,
                    destination,
                    response=True,
                    sign=True,
                )
                return http_args['data'], 200
        return render_template('403.html'), 403


    def _sp_single_logout_service(self, issuer_name):
        _slo = None
        for binding in [BINDING_HTTP_POST, BINDING_HTTP_REDIRECT]:
            try:
                _slo = self.server.metadata.single_logout_service(issuer_name, binding=binding, typ='spsso')
            except UnsupportedBinding:
                pass
        return _slo

    def single_logout_service(self):
        """
        SLO endpoint
        """

        self.app.logger.debug("req: '%s'", request)
        saml_msg = self.unpack_args(request.args)
        try:
            req_info, _binding = self._parse_message(action='logout')
            msg = req_info.message
            self.app.logger.debug('LogoutRequest: \n{}'.format(prettify_xml(str(msg))))
            extra = {}
            extra['receivers'] = req_info.receiver_addrs
            _, errors = self._check_spid_restrictions(req_info, 'logout', _binding, **extra)
        except UnknownBinding as err:
            self.app.logger.debug(str(err))
            self._raise_error('Binding non supportato. Formati supportati ({}, {})'.format(BINDING_HTTP_POST, BINDING_HTTP_REDIRECT))
        except UnknownSystemEntity as err:
            self.app.logger.debug(str(err))
            self._raise_error('entity ID {} non registrato.'.format(issuer_name))
        except IncorrectlySigned as err:
            self.app.logger.debug(str(err))
            self._raise_error('Messaggio corrotto o non firmato correttamente.'.format(issuer_name))

        if errors:
            return self._handle_errors(errors, req_info.xmlstr)

        # Check if it is signed
        issuer_name = req_info.issuer.text
        if _binding == BINDING_HTTP_REDIRECT:
            self._verify_redirect(saml_msg, issuer_name)
        _slo = self._sp_single_logout_service(issuer_name)
        if _slo is None:
            self._raise_error('Impossibile trovare un servizio di Single Logout per il service provider {}'.format(issuer_name))
        response_binding = _slo[0].get('binding')
        self.app.logger.debug('Response binding: \n{}'.format(response_binding))
        _signing = True if response_binding == BINDING_HTTP_POST else False
        self.app.logger.debug('Signature inside response: \n{}'.format(_signing))
        response = self.server.create_logout_response(
            msg, [response_binding],
            sign_alg=SIGN_ALG,
            digest_alg=DIGEST_ALG,
            sign=_signing
        )
        self.app.logger.debug('Response: \n{}'.format(response))
        binding, destination = self.server.pick_binding(
            "single_logout_service",
            [response_binding], "spsso",
            req_info
        )
        self.app.logger.debug('Destination {}'.format(destination))
        if response_binding == BINDING_HTTP_POST:
            _sign = False
            extra = {}
        else:
            _sign = True
            extra = {'sigalg': SIGN_ALG}

        relay_state = saml_msg.get('RelayState', '')
        http_args = self.server.apply_binding(
            binding,
            "%s" % response, destination, response=True, sign=_sign, relay_state=relay_state, **extra
        )
        if response_binding == BINDING_HTTP_POST:
            self.app.logger.debug('Form post {}'.format(http_args['data']))
            return http_args['data'], 200
        elif response_binding == BINDING_HTTP_REDIRECT:
            headers = dict(http_args['headers'])
            self.app.logger.debug('Headers {}'.format(headers))
            location = headers.get('Location')
            self.app.logger.debug('Location {}'.format(location))
            if location:
                return redirect(location)
        abort(400)

    def metadata(self):
        metadata = create_metadata_string(
            __file__,
            self.server.config,
        )
        return Response(metadata, mimetype='text/xml')

    @property
    def _wsgiconf(self):
        _cnf = {
            'host': self._config.get('host', '0.0.0.0'),
            'port': self._config.get('port', '8000'),
            'debug': self._config.get('debug', True),
        }
        if self._config.get('https', False):
            key = self._config.get('https_key_file')
            cert = self._config.get('https_cert_file')
            if not key or not cert:
                raise KeyError('Errore modalità https: Chiave e/o certificato assenti!')
            _cnf['ssl_context'] = (cert, key,)
        return _cnf

    def start(self):
        """
        Start the server instance
        """
        self.app.run(
            **self._wsgiconf
        )


def _get_config(f_name, f_type='yaml'):
    """
    Read server configuration from a json file
    """
    with open(f_name, 'r') as fp:
        if f_type == 'yaml':
            return yaml.load(fp)
        elif f_type == 'json':
            return json.loads(fp.read())


if __name__ == '__main__':
    parser = argparse.ArgumentParser()
    parser.add_argument('-c', dest='config', help='Path to configuration file.', default='./conf/config.yaml')
    parser.add_argument('-ct', dest='configuration_type', help='Configuration type [yaml|json]', default='yaml')
    args = parser.parse_args()
    # Init server
    config = _get_config(args.config, args.configuration_type)
    try:
        os.environ['FLASK_ENV'] = 'development'
        server = IdpServer(app=Flask(__name__, static_url_path='/static'), config=config)
        # Start server
        server.start()
    except BadConfiguration as e:
        print(e)<|MERGE_RESOLUTION|>--- conflicted
+++ resolved
@@ -12,11 +12,8 @@
 import string
 import sys
 from datetime import datetime, timedelta
-<<<<<<< HEAD
 from faker import Faker
 import exrex
-=======
->>>>>>> 9e1ed829
 from functools import reduce
 from hashlib import sha1, sha512
 from importlib import import_module
