# -*- coding: utf-8 -*-
from __future__ import unicode_literals

import argparse
import collections
import json
import logging
import lxml.etree as etree
import os
import os.path
import random
import string
from datetime import datetime, timedelta
from faker import Faker
from hashlib import sha1, sha512
from logging.handlers import RotatingFileHandler

import saml2.xmldsig as ds
import yaml
from flask import Flask, Response, abort, escape, redirect, render_template_string, request, session, url_for, \
    render_template
from passlib.hash import sha512_crypt
from saml2 import (BINDING_HTTP_POST, BINDING_HTTP_REDIRECT, BINDING_URI,
                   NAMESPACE, time_util)
from saml2.assertion import Assertion
from saml2.authn_context import AuthnBroker, authn_context_class_ref
from saml2.config import Config as Saml2Config
from saml2.metadata import create_metadata_string
from saml2.request import AuthnRequest
from saml2.saml import NAME_FORMAT_BASIC, NAMEID_FORMAT_TRANSIENT, NAMEID_FORMAT_ENTITY
from saml2.server import Server
from saml2.sigver import verify_redirect_signature
from saml2.s_utils import OtherError, UnknownSystemEntity
<<<<<<< HEAD
from saml2.time_util import instant
=======
from saml2.samlp import STATUS_AUTHN_FAILED
>>>>>>> 3fa9fb1d

try:
    FileNotFoundError
except NameError:
    #py2
    FileNotFoundError = IOError

try:
    from saml2.sigver import get_xmlsec_binary
except ImportError:
    get_xmlsec_binary = None

if get_xmlsec_binary:
    xmlsec_path = get_xmlsec_binary(["/opt/local/bin"])
else:
    xmlsec_path = '/usr/bin/xmlsec1'

FAKER = Faker('it_IT')

SIGN_ALG = ds.SIG_RSA_SHA512
DIGEST_ALG = ds.DIGEST_SHA512
TIMEDELTA = 2

COMPARISONS = ['exact', 'minimum', 'better', 'maximum']
SPID_LEVELS = [
    'https://www.spid.gov.it/SpidL1',
    'https://www.spid.gov.it/SpidL2',
    'https://www.spid.gov.it/SpidL3'
]

error_table = '''
<html>
    <head>
    </head>
    <body>
        <table border=1>
            <thead>
                <tr>
                    <th>Errore</th>
                    <th>Dettagli</th>
                </tr>
            </thead>
            <tbody>
                <tr>
                    <td>{{msg}}</td>
                    <td>{{extra}}</td>
                </tr>
            </tbody>
        </table>
    </body>
</html>
'''

spid_error_table = '''
<html>
    <head>
    <script src="https://code.jquery.com/jquery-3.3.1.js"></script>
    </head>
    <body>
        <div id="message">
            {% for line in lines %}
                <pre class="xml-line">{{line}}</pre>
            {% endfor %}
        </div>
        <table class="spid-error" border=1>
            <thead>
                <tr>
                    <th>Elemento</th>
                    <th>Dettagli errore</th>
                </tr>
            </thead>
            <tbody>
                {% for err in errors %}
                    <tr>
                        <td class="spid-error__elem" id="{{err.1}}">{{err.1}}</td>
                        <td>
                        <ul>
                            {% for name, msgs in err.2.items() %}
                                <li>{{name}}
                                    <ul>
                                        {% for type, msg in msgs.items() %}
                                            <li>{{msg|safe}}</li>
                                        {% endfor %}
                                    </ul>
                                </li>
                            {% endfor %}
                        </ul>
                        </td>
                    </tr>
                {% endfor %}
            </tbody>
        </table>

    <script type="text/javascript">
        $(document).ready(function(){
            $.each($('.spid-error__elem'), function(){
                var id = $(this).attr('id');
                var line = $('.xml-line:contains("<' + id + '")');
                var tag = line[0];
                $(tag).css('background-color', 'red');
            });
        });
    </script>
    </body>
</html>
'''

FORM_LOGIN = '''
<form name="login" method="post" action="{{action}}">
   <input type="hidden" name="request_key" value="{{request_key}}" />
   <input type="hidden" name="relay_state" value="{{relay_state}}" />
   <span>Username</span> <input type="text" name="username" /><br>
   <span>Password</span> <input type="password" name="password" /><br>
   {{extra_challenge|safe}}
   <input type="submit"/>
</form>
'''

FORM_ADD_USER = '''
<form name="add_user" method="post" action="{{action}}">
   <b>Credentials</b><br>
   <span>Username</span> <input type="text" name="username" /><br>
   <span>Password</span> <input type="password" name="password" /><br>
   <span>Service provider id</span> <input type="text" name="service_provider" /><br>
   <br>
   <b>Attributi primari</b>
   <br>
    {% for attribute in primary_attributes %}
        <span>{{attribute}}</span> <input type="text" name="{{attribute}}" /><br>
    {% endfor %}
   <br>
   <b>Attributi secondari</b>
   <br>
    {% for attribute in secondary_attributes %}
        <span>{{attribute}} </span><input type="text" name="{{attribute}}" /><br>
    {% endfor %}
    <br>
   <input type="submit"/>
</form>
'''

CONFIRM_PAGE = '''
<html>
    <head>
    </head>
    <body>
        <div id="message">
            {% for line in lines %}
                <pre class="xml-line">{{line}}</pre>
            {% endfor %}
        </div>
        Vuoi trasmettere i seguenti attributi?
        <table border=1>
            <thead>
                <tr>
                    <th>attributo</th>
                </tr>
            </thead>
            <tbody>
                {% for attr in attrs %}
                    <tr>
                        <td>{{attr}}</td>
                    </tr>
                {% endfor %}
            </tbody>
        </table>
        <form name="make_response" method="post" action="{{action}}">
            <input type="hidden" name="request_key" value="{{request_key}}" />
            <input type="submit"/>
        </form>
    </body>
</html>
'''

AUTH_FAILED_ATTEMPTS = 19
AUTH_WRONG_SPID_LEVEL = 20
AUTH_TIMEOUT = 21
AUTH_NO_CONSENT = 22
AUTH_BLOCKED_CREDENTIALS = 23

SPID_ERRORS = {
    AUTH_FAILED_ATTEMPTS: STATUS_AUTHN_FAILED,
    AUTH_WRONG_SPID_LEVEL : STATUS_AUTHN_FAILED,
    AUTH_TIMEOUT: STATUS_AUTHN_FAILED,
    AUTH_NO_CONSENT : STATUS_AUTHN_FAILED,
    AUTH_BLOCKED_CREDENTIALS: STATUS_AUTHN_FAILED
}

def get_spid_error(code):
    error_type = SPID_ERRORS.get(code)
    return error_type, 'ErrorCode nr{}'.format(code)
class SPidAuthnRequest(AuthnRequest):
    def verify(self):
        # TODO: move here a bit of parsing flow
        return self


class SpidServer(Server):
    def parse_authn_request(self, enc_request, binding=BINDING_HTTP_REDIRECT):
        """Parse a Authentication Request

        :param enc_request: The request in its transport format
        :param binding: Which binding that was used to transport the message
            to this entity.
        :return: A request instance
        """

        return self._parse_request(enc_request, SPidAuthnRequest,
                                   "single_sign_on_service", binding)



def check_utc_date(date):
    try:
        time_util.str_to_time(date)
    except Exception as e:
        return False
    return True
check_utc_date.error_msg = 'la data non è in formato UTC'


def str_to_time(val):
    try:
        return datetime.strptime(val, '%Y-%m-%dT%H:%M:%S.%fZ')
    except ValueError:
        try:
            return datetime.strptime(val, '%Y-%m-%dT%H:%M:%SZ')
        except ValueError:
            pass


def prettify_xml(msg):
    msg = etree.tostring(etree.XML(msg.encode('utf-8')), pretty_print=True, encoding='utf-8')
    return msg.decode()


class Observer(object):

    def __init__(self, *args, **kwargs):
        self._pool = collections.OrderedDict()

    def attach(self, obj):
        self._pool[obj._name] = obj
        for _child in obj._children:
            self.attach(_child)

    def evaluate(self):
        _errors = []
        for elem, obj in self._pool.items():
            if obj._errors:
                _errors.append([elem, obj._tag, obj._errors])
        return _errors


class Attr(object):
    """
    Define an attribute for a SAML2 element
    """

    MANDATORY_ERROR = 'L\'attributo è obbligatorio'
    NO_WANT_ERROR = 'L\'attributo non è richiesto'
    DEFAULT_VALUE_ERROR = '{} è diverso dal valore di riferimento {}'
    DEFAULT_LIST_VALUE_ERROR = '{} non corrisponde a nessuno dei valori contenuti in {}'
    LIMITS_VALUE_ERROR = '{} non è compreso tra {} e {}'

    def __init__(self, name, absent=False, required=True, default=None, limits=None, func=None, val_converter=None, *args, **kwargs):
        """
        :param name: attribute name
        :param required: flag to indicate if the attribute is mandatory (True by default)
        :param default: default value (or list of values, to be compared with the provided value to the 'validate' method)
        :param func: optional additional function to perform a validation on value passed to 'validated' method
        """
        self._name = name
        self._absent = absent
        self._required = required
        self._errors = {}
        self._default = default
        self._func = func
        self._limits = limits
        self._val_converter = val_converter

    def validate(self, value=None):
        """
        :param value: attribute value
        """
        if self._absent and value is not None:
            self._errors['no_want_error'] = self.NO_WANT_ERROR
        else:
            if self._required and value is None:
                self._errors['required_error'] = self.MANDATORY_ERROR
            if self._default is not None and value is not None:
                if isinstance(self._default, list) and value not in self._default:
                    self._errors['value_error'] = self.DEFAULT_LIST_VALUE_ERROR.format(value, self._default)
                elif isinstance(self._default, str) and self._default != value:
                    self._errors['value_error'] = self.DEFAULT_VALUE_ERROR.format(value, self._default)
            if self._limits is not None and value is not None:
                if self._val_converter:
                    value = self._val_converter(value)
                lower, upper = self._limits
                if value > upper or value < lower:
                    self._errors['limits_error'] = self.LIMITS_VALUE_ERROR.format(value, lower, upper)
            if self._func is not None and value is not None:
                if not self._func(value):
                    self._errors['validation_error'] = self._func.error_msg
        return {
            'value': value if not self._errors else None,
            'errors': self._errors
        }

    @property
    def real_name(self):
        if self._name == 'id':
            return 'ID'
        else:
            parsed_elements = []
            for el in self._name.split('_'):
                _new_element = el[0].upper() + el[1:]
                parsed_elements.append(_new_element)
            return ''.join(parsed_elements)


class TimestampAttr(Attr):

    RANGE_TIME_ERROR = '{} non è compreso tra {} e {}'

    def validate(self, value=None):
        validation = super(TimestampAttr, self).validate(value)
        value = self._val_converter(value)
        now = datetime.utcnow()
        lower = now - timedelta(minutes=TIMEDELTA)
        upper = now + timedelta(minutes=TIMEDELTA)
        if value < lower or value > upper:
            validation['errors']['range_time_error'] = self.RANGE_TIME_ERROR.format(value, lower, upper)
        return validation



class Elem(object):
    """
    Define a SAML2 element
    """

    MANDATORY_ERROR = 'L\'elemento è obbligatorio'
    NO_WANT_ERROR = 'L\'elemento non è richiesto'

    def __init__(self, name, tag, absent=False, required=True, attributes=[], children=[], example='', *args, **kwargs):
        """
        :param name: element name
        :param tag: element 'namespace:tag_name'
        :param required: flag to indicate if the element is mandatory (True by default)
        :param attributes: list of Attr objects (element attributes)
        :param children: list of Elem objects (nested elements)
        :param example: string to explain how the missing element need to be implemented
        """
        self._name = name
        self._required = required
        self._absent = absent
        self._attributes = attributes
        self._children = children
        self._errors = {}
        self._tag = tag
        self._example = example

    def validate(self, data):
        """
        :param data: (nested) object returned by pysaml2
        """
        res = { 'attrs': {}, 'children': {}, 'errors': {} }
        if self._absent and data is not None:
            res['errors']['no_want_error'] = self.NO_WANT_ERROR
            self._errors.update(res['errors'])
        else:
            if self._required and data is None:
                # check if the element is required, if not provide and example
                _error_msg = self.MANDATORY_ERROR
                _example = '<br>Esempio:<br>'
                lines = self._example.splitlines()
                for line in lines:
                    _example = '{}<pre>{}</pre>'.format(_example, escape(line))
                _error_msg = '{} {}'.format(_error_msg, _example)
                res['errors']['required_error'] = _error_msg
                self._errors.update(res['errors'])
            if data:
                if isinstance(data, list):
                    # TODO: handle list elements in a clean way
                    data = data[0]
                for attribute in self._attributes:
                    _validated_attributes = attribute.validate(getattr(data, attribute._name))
                    res['attrs'][attribute.real_name] = _validated_attributes
                    if _validated_attributes['errors']:
                        self._errors.update({attribute.real_name: _validated_attributes['errors']})
                for child in self._children:
                    res['children'][child._name] = child.validate(getattr(data, child._name))
        return res


class SpidParser(object):
    """
    Parser for spid messages
    """

    def __init__(self, *args, **kwargs):
        self.schema = None

    def get_schema(self, action, binding, **kwargs):
        """
        :param binding:
        """
        _schema = None
        if action == 'login':
            required_signature = False
            if binding == BINDING_HTTP_POST:
                required_signature = True
            elif binding == BINDING_HTTP_REDIRECT:
                required_signature = False
            attribute_consuming_service_indexes = kwargs.get('attribute_consuming_service_indexes')
            receivers = kwargs.get('receivers')
            _schema = Elem(
                name='auth_request',
                tag='samlp:AuthnRequest',
                attributes=[
                    Attr('id'),
                    Attr('version', default='2.0'),
                    TimestampAttr('issue_instant', func=check_utc_date, val_converter=str_to_time),
                    Attr('destination', default=receivers),
                    Attr('force_authn', required=False),
                    Attr('attribute_consuming_service_index', default=attribute_consuming_service_indexes, required=False),
                    Attr('assertion_consumer_service_url', required=False),
                    Attr('protocol_binding', default=BINDING_HTTP_POST, required=False)
                ],
                children=[
                    Elem(
                        'subject',
                        tag='saml:Subject',
                        required=False,
                        attributes=[
                            Attr('format', default=NAMEID_FORMAT_ENTITY),
                            Attr('name_qualifier')
                        ]
                    ),
                    Elem(
                        'issuer',
                        tag='saml:Issuer',
                        example='''
                            <saml:Issuer
                                NameQualifier="http://spid.serviceprovider.it"
                                Format="{}">
                                spid-sp
                            </saml:Issuer>
                        '''.format(NAMEID_FORMAT_ENTITY),
                        attributes=[
                            Attr('format', default=NAMEID_FORMAT_ENTITY),
                            Attr('name_qualifier')
                        ],
                    ),
                    Elem(
                        'name_id_policy',
                        tag='samlp:NameIDPolicy',
                        attributes=[
                            Attr('allow_create', absent=True, required=False),
                            Attr('format', default=NAMEID_FORMAT_TRANSIENT)
                        ]
                    ),
                    Elem(
                        'conditions',
                        tag='saml:Conditions',
                        required=False,
                        attributes=[
                            Attr('not_before', func=check_utc_date),
                            Attr('not_on_or_after', func=check_utc_date)
                        ]
                    ),
                    Elem(
                        'requested_authn_context',
                        tag='saml:AuthnContext',
                        attributes=[
                            Attr('comparison', default=COMPARISONS),
                        ],
                        children=[
                            Elem(
                                'authn_context_class_ref',
                                tag='saml:AuthnContextClassRef',
                                attributes=[
                                    Attr('text', default=SPID_LEVELS)
                                ]
                            )
                        ]
                    ),
                    Elem(
                        'signature',
                        tag='ds:Signature',
                        required=required_signature,
                    ),
                    Elem(
                        'scoping',
                        tag='saml2p:Scoping',
                        required=False,
                        attributes=[
                            Attr('proxy_count', default=[0])
                        ]
                    ),
                ]
            )
        elif action == 'logout':
            _schema = Elem(
                name='logout_request',
                tag='samlp:LogoutRequest',
                attributes=[
                    Attr('id'),
                    Attr('version', default='2.0'),
                    Attr('issue_instant', func=check_utc_date),
                    Attr('destination'),
                ],
                children=[
                    Elem(
                        'issuer',
                        tag='saml:Issuer',
                        example='''
                            <saml:Issuer
                                NameQualifier="http://spid.serviceprovider.it"
                                Format="{}">
                                spid-sp
                            </saml:Issuer>
                        '''.format(NAMEID_FORMAT_ENTITY),
                        attributes=[
                            Attr('format', default=NAMEID_FORMAT_ENTITY),
                            Attr('name_qualifier')
                        ],
                    ),
                    Elem(
                        'name_id',
                        tag='saml:NameID',
                        attributes=[
                            Attr('name_qualifier'),
                            Attr('format', default=NAMEID_FORMAT_TRANSIENT)
                        ]
                    ),
                    Elem(
                        'session_index',
                        tag='samlp:SessionIndex',
                    ),
                ]
            )
        return _schema

    def parse(self, obj, action, binding, schema=None, **kwargs):
        """
        :param obj: pysaml2 object
        :param binding:
        :param schema: custom schema (None by default)
        """
        _schema = self.get_schema(action, binding, **kwargs) if schema is None else schema
        self.observer = Observer()
        self.observer.attach(_schema)
        validated = _schema.validate(obj)
        errors = self.observer.evaluate()
        return validated, errors


class BadConfiguration(Exception):
    pass


class AbstractUserManager(object):
    """
    Base User manager class to handling user objects
    """
    def get(self, uid, pwd, sp_id):
        raise NotImplementedError

    def add(self, uid, pwd, sp_id, extra={}):
        raise NotImplementedError


class JsonUserManager(AbstractUserManager):
    """
    User manager class to handling json user objects
    """
    FILE_NAME = 'users.json'

    def _load(self):
        try:
            with open(self.FILE_NAME, 'r') as fp:
                self.users = json.loads(fp.read())
        except FileNotFoundError:
            self.users = {}
            for idx, _ in enumerate(range(10)):
                _is_even = (idx % 2 == 0)
                self.users[FAKER.user_name()] = {
                    'attrs': {
                        'spidCode': FAKER.uuid4(),
                        'name': FAKER.first_name_male() if _is_even else FAKER.first_name_female(),
                        'familyName': FAKER.last_name_male() if _is_even else FAKER.last_name_female(),
                        'gender': 'M' if _is_even else 'F',
                        'birthDate': FAKER.date(),
                        'companyName': FAKER.company(),
                        'registeredOffice': FAKER.address(),
                        'email': FAKER.email()
                    },
                    'pwd': 'test',
                    'sp': None
                }
            self._save()

    def _save(self):
        with open(self.FILE_NAME, 'w') as fp:
            json.dump(self.users, fp, indent=4)

    def __init__(self, *args, **kwargs):
        self._load()

    def get(self, uid, pwd, sp_id):
        for user, _attrs in self.users.items():
            if pwd == _attrs['pwd']:
                if _attrs['sp'] is not None and _attrs['sp'] != sp_id:
                    return None, None
                return user, self.users[user]
        return None, None

    def add(self, uid, pwd, sp_id=None, extra={}):
        if uid not in self.users:
            self.users[uid] = {
                'pwd': pwd,
                'sp': sp_id,
                'attrs': extra
            }
        self._save()

    def all(self):
        return self.users


class IdpServer(object):

    ticket = {}
    responses = {}
    challenges = {}
    _binding_mapping = {
        'http-redirect': BINDING_HTTP_REDIRECT,
        'http-post': BINDING_HTTP_POST
    }
    _endpoint_types = ['single_sign_on_service', 'single_logout_service']
    _spid_levels = SPID_LEVELS
    _spid_attributes = {
        'primary': {
            'spidCode' : 'xs:string',
            'name': 'xs:string',
            'familyName': 'xs:string',
            'placeOfBirth': 'xs:string',
            'countryOfBirth': 'xs:string',
            'dateOfBirth': 'xs:date',
            'gender': 'xs:string',
            'companyName': 'xs:string',
            'registeredOffice': 'xs:string',
            'fiscalNumber': 'xs:string',
            'ivaCode': 'xs:string',
            'idCard': 'xs:string',
        },
        'secondary': {
            'mobilePhone': 'xs:string',
            'email': 'xs:string',
            'address': 'xs:string',
            'expirationDate': 'xs:date',
            'digitalAddress': 'xs:string' # PEC
        }
    }
    CHALLENGES_TIMEOUT = 30 # seconds
    SAML_VERSION = '2.0'

    def __init__(self, app, config, *args, **kwargs):
        """
        :param app: Flask instance
        :param config: dictionary containing the configuration
        :param args:
        :param kwargs:
        """
        # bind Flask app
        self.app = app
        self.user_manager = JsonUserManager()
        # setup
        self._config = config
        self.app.secret_key = 'sosecret'
        handler = RotatingFileHandler('spid.log', maxBytes=500000, backupCount=1)
        self.app.logger.addHandler(handler)
        self._prepare_server()
        self.spid_parser = SpidParser()

    @property
    def _mode(self):
        return 'https' if self._config.get('https', False) else 'http'

    def _idp_config(self):
        """
        Process pysaml2 configuration
        """
        key_file_path = self._config.get('key_file')
        cert_file_path = self._config.get('cert_file')
        metadata = self._config.get('metadata')
        metadata = metadata if metadata else []
        if metadata:
            for typ in ['local', 'remote']:
                if metadata.get(typ) is None:
                    metadata[typ] = []
        existing_key = os.path.isfile(key_file_path) if key_file_path else None
        existing_cert = os.path.isfile(cert_file_path) if cert_file_path else None
        if not existing_key:
            raise BadConfiguration('Chiave privata dell\'IdP di test non trovata: {} non trovato'.format(key_file_path))
        if not existing_cert:
            raise BadConfiguration('Certificato dell\'IdP di test non trovato: {} non trovato'.format(cert_file_path))
        self.entity_id = self._config.get('hostname')
        if not self.entity_id:
            self.entity_id = self._config.get('host')
        self.entity_id = '{}://{}'.format(self._mode, self.entity_id)
        port = self._config.get('port')
        if port:
            self.entity_id = '{}:{}'.format(self.entity_id, port)
        idp_conf = {
            "entityid": self.entity_id,
            "description": "Spid Test IdP",
            "service": {
                "idp": {
                    "name": "Spid Testenv",
                    "endpoints": {
                        "single_sign_on_service": [
                        ],
                        "single_logout_service": [
                        ],
                    },
                    "policy": {
                        "default": {
                            "name_form": NAME_FORMAT_BASIC,
                        },
                    },
                    "name_id_format": [
                        NAMEID_FORMAT_TRANSIENT,
                    ]
                },
            },
            "debug": 1,
            "key_file": self._config.get('key_file'),
            "cert_file": self._config.get('cert_file'),
            "metadata": metadata,
            "logger": {
                "rotating": {
                    "filename": "idp.log",
                    "maxBytes": 500000,
                    "backupCount": 1,
                },
                "loglevel": "debug",
            }
        }
        # setup services url
        for _service_type in self._endpoint_types:
            endpoint = self._config['endpoints'][_service_type]
            idp_conf['service']['idp']['endpoints'][_service_type].append(
                ('{}{}'.format(self.entity_id, endpoint), BINDING_HTTP_REDIRECT)
            )
            idp_conf['service']['idp']['endpoints'][_service_type].append(
                ('{}{}'.format(self.entity_id, endpoint), BINDING_HTTP_POST)
            )
        return idp_conf

    def _setup_app_routes(self):
        """
        Setup Flask routes
        """
        # Setup SSO and SLO endpoints
        endpoints = self._config.get('endpoints')
        if endpoints:
            for ep_type in self._endpoint_types:
                _url = endpoints.get(ep_type)
                if _url:
                    if not _url.startswith('/'):
                        raise BadConfiguration('Errore nella configurazione delle url, i path devono essere relativi ed iniziare con "/" (slash) - url {}'.format(_url)
                    )
                    for _binding in self._binding_mapping.keys():
                        self.app.add_url_rule(_url, '{}_{}'.format(ep_type, _binding), getattr(self, ep_type), methods=['GET',])
        self.app.add_url_rule('/', 'index', self.index, methods=['GET'])
        self.app.add_url_rule('/login', 'login', self.login, methods=['POST', 'GET',])
        # Endpoint for user add action
        self.app.add_url_rule('/users', 'users', self.users, methods=['GET', 'POST',])
        self.app.add_url_rule('/continue-response', 'continue_response', self.continue_response, methods=['POST',])
        self.app.add_url_rule('/metadata', 'metadata', self.metadata, methods=['POST', 'GET'])

    def _prepare_server(self):
        """
        Setup server
        """
        self.idp_config = Saml2Config()
        self.BASE = '{}://{}:{}'.format(self._mode, self._config.get('host'), self._config.get('port'))
        if 'entityid' not in self._config:
            # as fallback for entityid use host:port string
            self._config['entityid'] = self.BASE
        self.idp_config.load(cnf=self._idp_config())
        self.server = SpidServer(config=self.idp_config)
        self._setup_app_routes()
        # setup custom methods in order to
        # prepare the login form and verify the challenge (optional)
        # for every spid level (1-2-3)
        self.authn_broker = AuthnBroker()
        for index, _level in enumerate(self._spid_levels):
            self.authn_broker.add(
                authn_context_class_ref(_level),
                getattr(self, '_verify_spid_{}'.format(index + 1))
            )

    def _verify_spid_1(self, verify=False, **kwargs):
        self.app.logger.debug('spid level 1 - verifica ({})'.format(verify))
        return self._verify_spid(1, verify, **kwargs)

    def _verify_spid_2(self, verify=False, **kwargs):
        self.app.logger.debug('spid level 2 - verifica ({})'.format(verify))
        return self._verify_spid(2, verify, **kwargs)

    def _verify_spid_3(self, verify=False, **kwargs):
        self.app.logger.debug('spid level 3 - verifica ({})'.format(verify))
        return self._verify_spid(3, verify, **kwargs)

    def _verify_spid(self, level=1, verify=False, **kwargs):
        """
        :param level: integer, SPID level
        :param verify: boolean, if True verify spid extra challenge (otp etc.), if False prepare the challenge
        :param kwargs: dictionary, extra arguments
        """
        if verify:
            # Verify the challenge
            if level == 2:
                # spid level 2
                otp = kwargs.get('data').get('otp')
                key = kwargs.get('key')
                if key and key not in self.challenges or not otp:
                    return False
                total_seconds = (datetime.now() - self.challenges[key][1]).total_seconds()
                # Check that opt value is equal and not expired
                if self.challenges[key][0] != otp or total_seconds > self.CHALLENGES_TIMEOUT:
                    del self.challenges[key]
                    return False
            return True
        else:
            # Prepare the challenge
            if level == 2:
                # spid level 2
                # very simple otp implementation, while opt is a random 6 digits string
                # with a lifetime setup in the server instance
                key = kwargs.get('key')
                otp = ''.join(random.choice(string.digits) for _ in range(6))
                self.challenges[key] = [otp, datetime.now()]
                extra_challenge = '<span>Otp ({})</span><input type="text" name="otp" />'.format(otp)
            else:
                extra_challenge = ''
            return extra_challenge

    def unpack_args(self, elems):
        """
        Unpack arguments from request
        """
        return dict([(k, v) for k, v in elems.items()])

    def _raise_error(self, msg, extra=None):
        """
        Raise some error using 'abort' function from Flask

        :param msg: string for error type
        :param extra: optional string for error details
        """

        abort(
            Response(
               render_template(
                    "error.html",
                    **{'msg': msg, 'extra': extra or ""}
                ),
                200
            )
        )

    def _check_spid_restrictions(self, msg, action, binding, **kwargs):
        parsed_msg, errors = self.spid_parser.parse(msg.message, action, binding, **kwargs)
        self.app.logger.debug('parsed authn_request: {}'.format(parsed_msg))
        return parsed_msg, errors

    def _store_request(self, authnreq):
        """
        Store authnrequest in a dictionary

        :param authnreq: authentication request string
        """
        self.app.logger.debug('store_request: {}'.format(authnreq))
        key = sha1(authnreq.xmlstr).hexdigest()
        # store the AuthnRequest
        self.ticket[key] = authnreq
        return key

    def _handle_errors(self, errors, xmlstr):
        _escaped_xml = escape(prettify_xml(xmlstr.decode()))
        rendered_error_response = render_template_string(
            spid_error_table,
            **{
                'lines': _escaped_xml.splitlines(),
                'errors': errors
                }
            )
        return rendered_error_response

    def single_sign_on_service(self):
        """
        Process Http-Redirect or Http-POST request

        :param request: Flask request object
        """
        self.app.logger.info("Http-Redirect")
        # Unpack parameters
        saml_msg = self.unpack_args(request.args)
        try:
            _key = session['request_key']
            req_info = self.ticket[_key]
        except KeyError as e:
            try:
                binding = self._get_binding('single_sign_on_service', request)
                # Parse AuthnRequest
                if 'SAMLRequest' not in saml_msg:
                    self._raise_error('Parametro SAMLRequest assente.')
                req_info = self.server.parse_authn_request(
                    saml_msg['SAMLRequest'],
                    binding
                )
                authn_req = req_info.message
                extra = {}
                sp_id = authn_req.issuer.text
                issuer_name = authn_req.issuer.text
                # TODO: refactor a bit fetching this kind of data from pysaml2
                acss = self.server.metadata.assertion_consumer_service(sp_id, authn_req.protocol_binding)
                acss_indexes = [str(el.get('index')) for el in acss]
                extra['attribute_consuming_service_indexes'] = acss_indexes
                extra['receivers'] = req_info.receiver_addrs
                _, errors = self._check_spid_restrictions(req_info, 'login', binding, **extra)
            except UnknownSystemEntity as err:
                self.app.logger.debug(str(err))
                self._raise_error('entity ID {} non registrato.'.format(issuer_name))

            if errors:
                return self._handle_errors(errors, req_info.xmlstr)

            if not req_info:
                self._raise_error('Processo di parsing del messaggio fallito.')

            self.app.logger.debug('AuthnRequest: \n{}'.format(prettify_xml(str(authn_req))))
            # Check if it is signed
            if "SigAlg" in saml_msg and "Signature" in saml_msg:
                # Signed request
                self.app.logger.debug('Messaggio SAML firmato.')
                try:
                    _certs = self.server.metadata.certs(
                        issuer_name,
                        "any",
                        "signing"
                    )
                except KeyError:
                    self._raise_error('entity ID {} non registrato, impossibile ricavare un certificato valido.'.format(issuer_name))
                verified_ok = False
                for cert in _certs:
                    self.app.logger.debug(
                        'security backend: {}'.format(self.server.sec.sec_backend.__class__.__name__)
                    )
                    # Check signature
                    if verify_redirect_signature(saml_msg, self.server.sec.sec_backend,
                                                    cert):
                        verified_ok = True
                        break
                if not verified_ok:
                    self._raise_error('Verifica della firma del messaggio fallita.')
            else:
                self._raise_error('Messaggio SAML non firmato.')
            # Perform login
            key = self._store_request(req_info)
            relay_state = saml_msg.get('RelayState', '')
            session['request_key'] = key
            session['relay_state'] = relay_state
        return redirect(url_for('login'))

    def _get_binding(self, endpoint_type, request):
        try:
            endpoint = request.endpoint
            binding = endpoint.split('{}_'.format(endpoint_type))[1]
            return self._binding_mapping.get(binding)
        except IndexError:
            pass

    @property
    def _spid_main_fields(self):
        """
        Returns a list of spid main attributes
        """
        return self._spid_attributes['primary'].keys()

    @property
    def _spid_secondary_fields(self):
        """
        Returns a list of spid secondary attributes
        """
        return self._spid_attributes['secondary'].keys()

    def users(self):
        """
        Add user endpoint
        """
        spid_main_fields = self._spid_main_fields
        spid_secondary_fields = self._spid_secondary_fields
        rendered_form = render_template(
            "users.html",
            **{
                'action': '/users',
                'primary_attributes': spid_main_fields,
                'secondary_attributes': spid_secondary_fields,
                'users': self.user_manager.all(),
                'sp_list': self.server.metadata.service_providers()
            }
        )
        if request.method == 'GET':
            return rendered_form, 200
        elif request.method == 'POST':
            username = request.form.get('username')
            password = request.form.get('password')
            sp = request.form.get('service_provider')
            if not username or not password:
                abort(400)
            extra = {}
            for spid_field in spid_main_fields:
                spid_value = request.form.get(spid_field)
                if spid_value:
                    extra[spid_field] = spid_value
            for spid_field in spid_secondary_fields:
                spid_value = request.form.get(spid_field)
                if spid_value:
                    extra[spid_field] = spid_value
            self.user_manager.add(username, password, sp, extra)
        return 'Added a new user', 200

    def index(self):
        rendered_form = render_template(
            "home.html",
            **{
                'sp_list': [{"name": sp, "spId": sp} for sp in self.server.metadata.service_providers()],
            }
        )
        return rendered_form, 200

    def get_destination(self, req, sp_id):
        destination = None
        if req.message.attribute_consuming_service_index is not None:
            acss = self.server.metadata.assertion_consumer_service(sp_id, req.message.protocol_binding)
            for acs in acss:
                if acs.get('index') == req.message.attribute_consuming_service_index:
                    destination = acs.get('location')
                    break
            self.app.logger.debug('AssertionConsumingServiceIndex Location: {}'.format(destination))
        if destination is None:
            destination = req.message.assertion_consumer_service_url
            self.app.logger.debug('AssertionConsumerServiceUrl: {}'.format(destination))
        return destination

    def login(self):
        """
        Login endpoint (verify user credentials)
        """
        key = session['request_key'] if 'request_key' in session else None
        relay_state = session['relay_state'] if 'relay_state' in session else ''
        self.app.logger.debug('Request key: {}'.format(key))
        if key and key in self.ticket:
            authn_request = self.ticket[key]
            sp_id = authn_request.message.issuer.text
            destination = self.get_destination(authn_request, sp_id)
            spid_level = authn_request.message.requested_authn_context.authn_context_class_ref[0].text
            authn_info = self.authn_broker.pick(authn_request.message.requested_authn_context)
            callback, reference = authn_info[0]
            if request.method == 'GET':
                # inject extra data in form login based on spid level
                extra_challenge = callback(**{'key': key})
                rendered_form = render_template(
                    'login.html',
                    **{
                        'action': url_for('login'),
                        'request_key': key,
                        'relay_state': relay_state,
                        'extra_challenge': extra_challenge
                    }
                )
                return rendered_form, 200

            if 'confirm' in request.form:
                # verify optional challenge based on spid level
                verified = callback(verify=True, **{'key': key, 'data': request.form})
                if verified:
                    # verify user credentials
                    user_id, user = self.user_manager.get(
                        request.form['username'],
                        request.form['password'],
                        sp_id
                    )
                    if user_id is not None:
                        # setup response
                        attribute_statement_on_response = self._config.get('attribute_statement_on_response')
                        identity = user['attrs']
                        AUTHN = {
                            "class_ref": spid_level,
                            "authn_auth": spid_level
                        }
                        _data = dict(
                            identity=identity, userid=user_id,
                            in_response_to=authn_request.message.id,
                            destination=destination,
                            sp_entity_id=sp_id,
                            authn=AUTHN, issuer=self.server.config.entityid,
                            sign_alg=SIGN_ALG,
                            digest_alg=DIGEST_ALG,
                            sign_assertion=True
                        )
                        response = self.server.create_authn_response(
                            **_data
                        )
                        self.app.logger.debug('Response: \n{}'.format(response))
                        http_args = self.server.apply_binding(
                            BINDING_HTTP_POST,
                            response,
                            destination,
                            response=True,
                            sign=True,
                            relay_state=relay_state
                        )
                        # Setup confirmation page data
                        ast = Assertion(identity)
                        policy = self.server.config.getattr("policy", "idp")
                        ast.acs = self.server.config.getattr("attribute_converters", "idp")
                        res = ast.apply_policy(sp_id, policy, self.server.metadata)
                        attrs = res.keys()
                        attrs_list = ''
                        for _attr in attrs:
                            attrs_list = '{}<tr><td>{}</td></tr>'.format(attrs_list, _attr)
                        self.responses[key] = http_args['data']
                        rendered_response = render_template(
                            'confirm.html',
                            **{
                                'destination_service': sp_id,
                                'lines':  escape(prettify_xml(response)).splitlines(),
                                'attrs': attrs,
                                'action': '/continue-response',
                                'request_key': key
                            }
                        )
                        return rendered_response, 200
            elif 'delete' in request.form:
                error_response = self.server.create_error_response(
                    in_response_to=authn_request.message.id,
                    destination=destination,
                    info=get_spid_error(AUTH_NO_CONSENT)
                )
                self.app.logger.debug('Error response: \n{}'.format(prettify_xml(str(error_response))))
                http_args = self.server.apply_binding(
                    BINDING_HTTP_POST,
                    error_response,
                    destination,
                    response=True,
                    sign=True,
                    relay_state=relay_state
                )
                return http_args['data'], 200
        return render_template('403.html'), 403

    def continue_response(self):
        key = request.form['request_key']
        if key and key in self.ticket and key in self.responses:
            if 'confirm' in request.form:
                return self.responses[key], 200
            elif 'delete' in request.form:
                auth_req = self.ticket[key]
                destination = self.get_destination(auth_req, auth_req.message.issuer.text)
                error_response = self.server.create_error_response(
                    in_response_to=auth_req.message.id,
                    destination=destination,
                    info=get_spid_error(AUTH_NO_CONSENT)
                )
                self.app.logger.debug('Error response: \n{}'.format(prettify_xml(str(error_response))))
                http_args = self.server.apply_binding(
                    BINDING_HTTP_POST,
                    error_response,
                    destination,
                    response=True,
                    sign=True,
                )
                return http_args['data'], 200
        return render_template('403.html'), 403

    def single_logout_service(self):
        """
        SLO endpoint

        :param binding: 'redirect' is http-redirect, 'post' is http-post binding
        """

        self.app.logger.debug("req: '%s'", request)
        saml_msg = self.unpack_args(request.args)
        _binding = self._get_binding('single_logout_service', request)
        req_info = self.server.parse_logout_request(saml_msg['SAMLRequest'], _binding)
        msg = req_info.message
        _, errors = self._check_spid_restrictions(req_info, 'logout', _binding)
        if errors:
            return self._handle_errors(errors, req_info.xmlstr)
        response = self.server.create_logout_response(
            msg, [BINDING_HTTP_POST, BINDING_HTTP_REDIRECT],
            sign_alg=SIGN_ALG,
            digest_alg=DIGEST_ALG,
            sign=True
        )
        self.app.logger.debug('Response: \n{}'.format(response))
        binding, destination = self.server.pick_binding(
            "single_logout_service",
            [BINDING_HTTP_POST, BINDING_HTTP_REDIRECT], "spsso",
            req_info
        )
        http_args = self.server.apply_binding(
            binding,
            "%s" % response, destination, response=True, sign=True
        )
        if binding == BINDING_HTTP_POST:
            return http_args['data'], 200
        elif binding == BINDING_HTTP_REDIRECT:
            headers = dict(http_args['headers'])
            location = headers.get('Location')
            if location:
                return redirect(location)
        abort(400)

    def metadata(self):
        metadata = create_metadata_string(
            __file__,
            self.server.config,
        )
        return Response(metadata, mimetype='text/xml')

    @property
    def _wsgiconf(self):
        _cnf = {
            'host': self._config.get('host', '0.0.0.0'),
            'port': self._config.get('port', '8000'),
            'debug': self._config.get('debug', True),
        }
        if self._config.get('https', False):
            key = self._config.get('https_key_file')
            cert = self._config.get('https_cert_file')
            if not key or not cert:
                raise KeyError('Errore modalità https: Chiave e/o certificato assenti!')
            _cnf['ssl_context'] = (cert, key,)
        return _cnf

    def start(self):
        """
        Start the server instance
        """
        self.app.run(
            **self._wsgiconf
        )


def _get_config(f_name, f_type='yaml'):
    """
    Read server configuration from a json file
    """
    with open(f_name, 'r') as fp:
        if f_type == 'yaml':
            return yaml.load(fp)
        elif f_type == 'json':
            return json.loads(fp.read())


if __name__ == '__main__':
    parser = argparse.ArgumentParser()
    parser.add_argument('-p', dest='path', help='Path to configuration file.', default='./config.yaml')
    parser.add_argument('-ct', dest='configuration_type', help='Configuration type [yaml|json]', default='yaml')
    args = parser.parse_args()
    # Init server
    config = _get_config(args.path, args.configuration_type)
    try:
        os.environ['FLASK_ENV'] = 'development'
        server = IdpServer(app=Flask(__name__, static_url_path='/static'), config=config)
        # Start server
        server.start()
    except BadConfiguration as e:
        print(e)<|MERGE_RESOLUTION|>--- conflicted
+++ resolved
@@ -31,11 +31,7 @@
 from saml2.server import Server
 from saml2.sigver import verify_redirect_signature
 from saml2.s_utils import OtherError, UnknownSystemEntity
-<<<<<<< HEAD
-from saml2.time_util import instant
-=======
 from saml2.samlp import STATUS_AUTHN_FAILED
->>>>>>> 3fa9fb1d
 
 try:
     FileNotFoundError
