--- conflicted
+++ resolved
@@ -206,7 +206,6 @@
 </html>
 '''
 
-<<<<<<< HEAD
 AUTH_FAILED_ATTEMPTS = 19
 AUTH_WRONG_SPID_LEVEL = 20
 AUTH_TIMEOUT = 21
@@ -224,7 +223,6 @@
 def get_spid_error(code):
     error_type = SPID_ERRORS.get(code)
     return error_type, 'ErrorCode nr{}'.format(code)
-=======
 class SPidAuthnRequest(AuthnRequest):
     def verify(self):
         # TODO: move here a bit of parsing flow
@@ -244,7 +242,6 @@
         return self._parse_request(enc_request, SPidAuthnRequest,
                                    "single_sign_on_service", binding)
 
->>>>>>> 6df4493e
 
 
 def check_utc_date(date):
@@ -1123,7 +1120,6 @@
                     }
                 )
                 return rendered_form, 200
-<<<<<<< HEAD
 
             if 'confirm' in request.form:
                 # verify optional challenge based on spid level
@@ -1134,46 +1130,6 @@
                         request.form['username'],
                         request.form['password'],
                         sp_id
-=======
-            # verify optional challenge based on spid level
-            verified = callback(verify=True, **{'key': key, 'data': request.form})
-            if verified:
-                # verify user credentials
-                user_id, user = self.user_manager.get(
-                    request.form['username'],
-                    request.form['password'],
-                    sp_id
-                )
-                if user_id is not None:
-                    # setup response
-                    attribute_statement_on_response = self._config.get('attribute_statement_on_response')
-                    identity = user['attrs']
-                    AUTHN = {
-                        "class_ref": spid_level,
-                        "authn_auth": spid_level
-                    }
-                    _data = dict(
-                        identity=identity, userid=user_id,
-                        in_response_to=authn_request.message.id,
-                        destination=destination,
-                        sp_entity_id=sp_id,
-                        authn=AUTHN, issuer=self.server.config.entityid,
-                        sign_alg=SIGN_ALG,
-                        digest_alg=DIGEST_ALG,
-                        sign_assertion=True
-                    )
-                    response = self.server.create_authn_response(
-                        **_data
-                    )
-                    self.app.logger.debug('Response: \n{}'.format(response))
-                    http_args = self.server.apply_binding(
-                        BINDING_HTTP_POST,
-                        response,
-                        destination,
-                        response=True,
-                        sign=True,
-                        relay_state=relay_state
->>>>>>> 6df4493e
                     )
                     if user_id is not None:
                         # setup response
@@ -1196,6 +1152,7 @@
                         response = self.server.create_authn_response(
                             **_data
                         )
+                        self.app.logger.debug('Response: \n{}'.format(response))
                         http_args = self.server.apply_binding(
                             BINDING_HTTP_POST,
                             response,
